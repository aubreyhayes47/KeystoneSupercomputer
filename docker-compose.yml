services:
  # Redis - Message broker and cache for background job queue
  redis:
    image: redis:7-alpine
    container_name: keystone-redis
    ports:
      - "6379:6379"
    volumes:
      - redis-data:/data
    command: redis-server --appendonly yes
    healthcheck:
      test: ["CMD", "redis-cli", "ping"]
      interval: 5s
      timeout: 3s
      retries: 5
    networks:
      - keystone-network
    restart: unless-stopped

  # FEniCSx Simulation Service
<<<<<<< HEAD
  # Supports MPI for parallel execution
  # Usage: docker compose run --rm fenicsx mpirun -np 4 python3 script.py
=======
  # For GPU acceleration, see docker-compose.gpu.yml and GPU_ACCELERATION.md
>>>>>>> ff3b13c1
  fenicsx:
    build:
      context: ./src/sim-toolbox/fenicsx
      dockerfile: Dockerfile
    image: fenicsx-toolbox:latest
    container_name: keystone-fenicsx
    volumes:
      - ./data/fenicsx:/data
      - ./src/sim-toolbox/fenicsx:/app
    environment:
      - PYTHONUNBUFFERED=1
      - SIMULATION_TYPE=fenicsx
    networks:
      - keystone-network
    # Service runs on-demand, not continuously
    profiles:
      - simulation

  # LAMMPS Simulation Service
<<<<<<< HEAD
  # Supports both OpenMP and MPI for parallel execution
  # Usage: docker compose run --rm lammps mpirun -np 4 --allow-run-as-root lmp -in input.lammps
  #    or: docker compose run --rm -e OMP_NUM_THREADS=4 lammps lmp -in input.lammps
=======
  # For GPU acceleration, see docker-compose.gpu.yml and GPU_ACCELERATION.md
>>>>>>> ff3b13c1
  lammps:
    build:
      context: ./src/sim-toolbox/lammps
      dockerfile: Dockerfile
    image: keystone/lammps:latest
    container_name: keystone-lammps
    volumes:
      - ./data/lammps:/data
    environment:
      - SIMULATION_TYPE=lammps
    networks:
      - keystone-network
    # Service runs on-demand, not continuously
    profiles:
      - simulation

  # OpenFOAM Simulation Service
<<<<<<< HEAD
  # Supports MPI for parallel execution
  # Usage: docker compose run --rm openfoam decomposePar && \
  #        docker compose run --rm openfoam mpirun -np 4 --allow-run-as-root simpleFoam -parallel
=======
  # For GPU acceleration, see docker-compose.gpu.yml and GPU_ACCELERATION.md
>>>>>>> ff3b13c1
  openfoam:
    build:
      context: ./src/sim-toolbox/openfoam
      dockerfile: Dockerfile
    image: openfoam-toolbox:latest
    container_name: keystone-openfoam
    volumes:
      - ./data/openfoam:/data
      - ./src/sim-toolbox/openfoam:/workspace
    environment:
      - PYTHONUNBUFFERED=1
      - SIMULATION_TYPE=openfoam
      - FOAM_RUN=/workspace/foam-run
    networks:
      - keystone-network
    # Service runs on-demand, not continuously
    profiles:
      - simulation

  # Celery Worker - Background job processing
  celery-worker:
    build:
      context: .
      dockerfile: Dockerfile.celery
    image: keystone-celery-worker:latest
    container_name: keystone-celery-worker
    depends_on:
      redis:
        condition: service_healthy
    volumes:
      - ./src/celery_app.py:/app/celery_app.py
      - ./data:/data
      - /var/run/docker.sock:/var/run/docker.sock  # Allow worker to execute docker commands
      - ./docker-compose.yml:/app/docker-compose.yml:ro
    environment:
      - CELERY_BROKER_URL=redis://redis:6379/0
      - CELERY_RESULT_BACKEND=redis://redis:6379/0
      - PYTHONUNBUFFERED=1
    networks:
      - keystone-network
    restart: unless-stopped

  # Agent Service - CLI and orchestration (future enhancement)
  # Uncomment when ready to integrate with the agentic core
  # agent:
  #   build:
  #     context: ./src/agent
  #     dockerfile: Dockerfile
  #   image: keystone-agent:latest
  #   container_name: keystone-agent
  #   depends_on:
  #     redis:
  #       condition: service_healthy
  #   volumes:
  #     - ./src/agent:/app
  #     - ./data:/data
  #   environment:
  #     - REDIS_URL=redis://redis:6379
  #     - OLLAMA_BASE_URL=http://host.docker.internal:11434
  #   networks:
  #     - keystone-network
  #   stdin_open: true
  #   tty: true

networks:
  keystone-network:
    driver: bridge
    name: keystone-network

volumes:
  redis-data:
    name: keystone-redis-data<|MERGE_RESOLUTION|>--- conflicted
+++ resolved
@@ -18,12 +18,9 @@
     restart: unless-stopped
 
   # FEniCSx Simulation Service
-<<<<<<< HEAD
   # Supports MPI for parallel execution
   # Usage: docker compose run --rm fenicsx mpirun -np 4 python3 script.py
-=======
   # For GPU acceleration, see docker-compose.gpu.yml and GPU_ACCELERATION.md
->>>>>>> ff3b13c1
   fenicsx:
     build:
       context: ./src/sim-toolbox/fenicsx
@@ -43,13 +40,10 @@
       - simulation
 
   # LAMMPS Simulation Service
-<<<<<<< HEAD
   # Supports both OpenMP and MPI for parallel execution
   # Usage: docker compose run --rm lammps mpirun -np 4 --allow-run-as-root lmp -in input.lammps
   #    or: docker compose run --rm -e OMP_NUM_THREADS=4 lammps lmp -in input.lammps
-=======
   # For GPU acceleration, see docker-compose.gpu.yml and GPU_ACCELERATION.md
->>>>>>> ff3b13c1
   lammps:
     build:
       context: ./src/sim-toolbox/lammps
@@ -67,13 +61,10 @@
       - simulation
 
   # OpenFOAM Simulation Service
-<<<<<<< HEAD
   # Supports MPI for parallel execution
   # Usage: docker compose run --rm openfoam decomposePar && \
   #        docker compose run --rm openfoam mpirun -np 4 --allow-run-as-root simpleFoam -parallel
-=======
   # For GPU acceleration, see docker-compose.gpu.yml and GPU_ACCELERATION.md
->>>>>>> ff3b13c1
   openfoam:
     build:
       context: ./src/sim-toolbox/openfoam
